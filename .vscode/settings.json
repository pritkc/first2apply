--- conflicted
+++ resolved
@@ -2,11 +2,5 @@
   "deno.enablePaths": ["supabase/functions"],
   "deno.lint": true,
   "deno.unstable": true,
-<<<<<<< HEAD
-  "[typescript]": {
-    "editor.defaultFormatter": "esbenp.prettier-vscode"
-  }
-=======
   "deno.enable": false
->>>>>>> c6d19fae
 }