import { ipcMain, shell } from "electron";
import { F2aSupabaseApi } from "./supabaseApi";
import { getExceptionMessage } from "../lib/error";
import { JobScanner } from "./jobScanner";
import { HtmlDownloader } from "./htmlDownloader";

/**
 * Helper methods used to centralize error handling.
 */
async function _apiCall<T>(method: () => Promise<T>) {
  try {
    const data = await method();
    return { data };
  } catch (error) {
    console.error(getExceptionMessage(error));
    return { error: getExceptionMessage(error, true) };
  }
}

/**
 * IPC handlers that expose methods to the renderer process
 * used to interact with the Supabase instance hosted on the node process.
 */
export function initRendererIpcApi({
  supabaseApi,
  jobScanner,
}: {
  supabaseApi: F2aSupabaseApi;
  jobScanner: JobScanner;
}) {
  ipcMain.handle("signup-with-email", async (event, { email, password }) =>
    _apiCall(() => supabaseApi.signupWithEmail({ email, password }))
  );

  ipcMain.handle("login-with-email", async (event, { email, password }) =>
    _apiCall(() => supabaseApi.loginWithEmail({ email, password }))
  );

  ipcMain.handle("send-password-reset-email", async (event, { email }) =>
    _apiCall(() => supabaseApi.sendPasswordResetEmail({ email }))
  );

  ipcMain.handle("change-password", async (event, { password }) =>
    _apiCall(() => supabaseApi.updatePassword({ password }))
  );

  ipcMain.handle("logout", async (event, {}) =>
    _apiCall(() => supabaseApi.logout())
  );

  ipcMain.handle("get-user", async (event) =>
    _apiCall(() => supabaseApi.getUser())
  );

  ipcMain.handle("create-link", async (event, { title, url }) =>
    _apiCall(async () => {
      const { link } = await supabaseApi.createLink({
        title,
        url,
      });

      // intentionally not awaited to not have the user wait until JDs are in
      jobScanner.scanLinks({ links: [link] }).catch((error) => {
        console.error(getExceptionMessage(error));
      });

      return { link };
    })
  );

  ipcMain.handle("list-links", async (event, { title, url }) =>
    _apiCall(() => supabaseApi.listLinks())
  );

  ipcMain.handle("delete-link", async (event, { linkId }) =>
    _apiCall(() => supabaseApi.deleteLink(linkId))
  );

  ipcMain.handle("list-jobs", async (event, { status, limit, after }) =>
    _apiCall(() => supabaseApi.listJobs({ status, limit, after }))
  );

  ipcMain.handle("update-job-status", async (event, { jobId, status }) =>
    _apiCall(() => supabaseApi.updateJobStatus({ jobId, status }))
  );

  ipcMain.handle("list-sites", async (event) =>
    _apiCall(() => supabaseApi.listSites())
  );

  ipcMain.handle("update-job-scanner-settings", async (event, { settings }) =>
    _apiCall(async () => jobScanner.updateSettings(settings))
  );

  // handler used to fetch the cron schedule
  ipcMain.handle("get-job-scanner-settings", async (event) =>
    _apiCall(async () => jobScanner.getSettings())
  );

  ipcMain.handle("open-external-url", async (event, { url }) =>
    _apiCall(async () => shell.openExternal(url))
  );

  ipcMain.handle("scan-job-description", async (event, { job }) =>
    _apiCall(async () => {
      const [updatedJob] = await jobScanner.scanJobs([job]);
      return { job: updatedJob };
    })
  );

<<<<<<< HEAD
  ipcMain.handle(
    "create-review",
    async (event, { title, description, rating }) =>
      _apiCall(() => supabaseApi.createReview({ title, description, rating }))
  );

  ipcMain.handle("get-user-review", async (event) =>
    _apiCall(async () => supabaseApi.getUserReview())
=======
  ipcMain.handle("get-job-by-id", async (event, { jobId }) =>
    _apiCall(async () => {
      const job = await supabaseApi.getJob(jobId);
      return { job };
    })
>>>>>>> 555f0f76
  );
}<|MERGE_RESOLUTION|>--- conflicted
+++ resolved
@@ -108,7 +108,6 @@
     })
   );
 
-<<<<<<< HEAD
   ipcMain.handle(
     "create-review",
     async (event, { title, description, rating }) =>
@@ -117,12 +116,12 @@
 
   ipcMain.handle("get-user-review", async (event) =>
     _apiCall(async () => supabaseApi.getUserReview())
-=======
+  );
+
   ipcMain.handle("get-job-by-id", async (event, { jobId }) =>
     _apiCall(async () => {
       const job = await supabaseApi.getJob(jobId);
       return { job };
     })
->>>>>>> 555f0f76
   );
 }