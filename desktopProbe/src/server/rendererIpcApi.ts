import { ipcMain, shell } from "electron";
import { F2aSupabaseApi } from "./supabaseApi";
import { getExceptionMessage } from "../lib/error";
import { JobScanner } from "./jobScanner";
import { HtmlDownloader } from "./htmlDownloader";

/**
 * Helper methods used to centralize error handling.
 */
async function _apiCall<T>(method: () => Promise<T>) {
  try {
    const data = await method();
    return { data };
  } catch (error) {
    console.error(getExceptionMessage(error));
    return { error: getExceptionMessage(error, true) };
  }
}

/**
 * IPC handlers that expose methods to the renderer process
 * used to interact with the Supabase instance hosted on the node process.
 */
export function initRendererIpcApi({
  supabaseApi,
  jobScanner,
  htmlDownloader,
}: {
  supabaseApi: F2aSupabaseApi;
  jobScanner: JobScanner;
  htmlDownloader: HtmlDownloader;
}) {
  ipcMain.handle("signup-with-email", async (event, { email, password }) =>
    _apiCall(() => supabaseApi.signupWithEmail({ email, password }))
  );

  ipcMain.handle("login-with-email", async (event, { email, password }) =>
    _apiCall(() => supabaseApi.loginWithEmail({ email, password }))
  );

  ipcMain.handle("send-password-reset-email", async (event, { email }) =>
    _apiCall(() => supabaseApi.sendPasswordResetEmail({ email }))
  );

  ipcMain.handle("change-password", async (event, { password }) =>
    _apiCall(() => supabaseApi.updatePassword({ password }))
  );

  ipcMain.handle("logout", async (event, {}) =>
    _apiCall(() => supabaseApi.logout())
  );

  ipcMain.handle("get-user", async (event) =>
    _apiCall(() => supabaseApi.getUser())
  );

  ipcMain.handle("create-link", async (event, { title, url }) =>
    _apiCall(async () => {
      const { link, newJobs } = await supabaseApi.createLink({
        title,
        url,
        html: await htmlDownloader.loadUrl(url),
      });

      // intentionally not awaited to not have the user wait until JDs are in
      jobScanner.scanJobs(newJobs).catch((error) => {
        console.error(getExceptionMessage(error));
      });

      return { link };
    })
  );

  ipcMain.handle("list-links", async (event, { title, url }) =>
    _apiCall(() => supabaseApi.listLinks())
  );

  ipcMain.handle("delete-link", async (event, { linkId }) =>
    _apiCall(() => supabaseApi.deleteLink(linkId))
  );

  ipcMain.handle("list-jobs", async (event, { status, limit, after }) =>
    _apiCall(() => supabaseApi.listJobs({ status, limit, after }))
  );

  ipcMain.handle("update-job-status", async (event, { jobId, status }) =>
    _apiCall(() => supabaseApi.updateJobStatus({ jobId, status }))
  );

  ipcMain.handle("list-sites", async (event) =>
    _apiCall(() => supabaseApi.listSites())
  );

  ipcMain.handle("update-job-scanner-settings", async (event, { settings }) =>
    _apiCall(async () => jobScanner.updateSettings(settings))
  );

  // handler used to fetch the cron schedule
  ipcMain.handle("get-job-scanner-settings", async (event) =>
    _apiCall(async () => jobScanner.getSettings())
  );

  ipcMain.handle("open-external-url", async (event, { url }) =>
    _apiCall(async () => shell.openExternal(url))
  );

<<<<<<< HEAD
  ipcMain.handle(
    "create-review",
    async (event, { title, description, rating }) =>
      _apiCall(() => supabaseApi.createReview({ title, description, rating }))
=======
  ipcMain.handle("scan-job-description", async (event, { job }) =>
    _apiCall(async () => jobScanner.scanJobs([job]))
>>>>>>> eb91b7dc
  );
}<|MERGE_RESOLUTION|>--- conflicted
+++ resolved
@@ -104,14 +104,13 @@
     _apiCall(async () => shell.openExternal(url))
   );
 
-<<<<<<< HEAD
+  ipcMain.handle("scan-job-description", async (event, { job }) =>
+    _apiCall(async () => jobScanner.scanJobs([job]))
+  );
+
   ipcMain.handle(
     "create-review",
     async (event, { title, description, rating }) =>
       _apiCall(() => supabaseApi.createReview({ title, description, rating }))
-=======
-  ipcMain.handle("scan-job-description", async (event, { job }) =>
-    _apiCall(async () => jobScanner.scanJobs([job]))
->>>>>>> eb91b7dc
   );
 }