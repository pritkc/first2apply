--- conflicted
+++ resolved
@@ -122,7 +122,6 @@
     })
   );
 
-<<<<<<< HEAD
   ipcMain.handle("export-jobs-csv", async (event, { jobs }) =>
     _apiCall(async () => {
       const res = await dialog.showSaveDialog({
@@ -155,12 +154,13 @@
         }
       });
       return { fileName };
-=======
+    })
+  );
+
   ipcMain.handle("change-all-job-status", async (event, { from, to }) =>
     _apiCall(async () => {
       const job = await supabaseApi.changeAllJobStatus({ from, to });
       return { job };
->>>>>>> fc5d07b2
     })
   );
 }