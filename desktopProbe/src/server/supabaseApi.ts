import {
  FunctionsHttpError,
  PostgrestError,
  SupabaseClient,
  User,
} from "@supabase/supabase-js";
import {
  DbSchema,
  Job,
  JobLabel,
  JobStatus,
  Link,
  Review,
} from "../../../supabase/functions/_shared/types";
import * as luxon from "luxon";
import { backOff } from "exponential-backoff";

/**
 * Class used to interact with our Supabase API.
 */
export class F2aSupabaseApi {
  constructor(private _supabase: SupabaseClient<DbSchema>) {}

  /**
   * Create a new user account using an email and password.
   */
  signupWithEmail({ email, password }: { email: string; password: string }) {
    return this._supabaseApiCall(() =>
      this._supabase.auth.signUp({ email, password })
    );
  }

  /**
   * Login using an email and password.
   */
  loginWithEmail({ email, password }: { email: string; password: string }) {
    return this._supabaseApiCall(() =>
      this._supabase.auth.signInWithPassword({ email, password })
    );
  }

  /**
   * Send a password reset email.
   */
  sendPasswordResetEmail({ email }: { email: string }) {
    return this._supabaseApiCall(() =>
      this._supabase.auth.resetPasswordForEmail(email, {
        redirectTo: "first2apply://reset-password",
      })
    );
  }

  /**
   * Update the password for the current user.
   */
  updatePassword({ password }: { password: string }) {
    return this._supabaseApiCall(() =>
      this._supabase.auth.updateUser({ password })
    );
  }

  /**
   * Logout the current user.
   */
  async logout() {
    return this._supabaseApiCall(async () => this._supabase.auth.signOut());
  }

  /**
   * Get the user from the current supabase session
   */
  getUser(): Promise<{ user: User | null }> {
    return this._supabaseApiCall(
      async () => await this._supabase.auth.getUser()
    ).catch(() => ({
      user: null,
    }));
  }

  /**
   * Create a new link.
   */
  async createLink({ title, url }: { title: string; url: string }) {
    const { link, newJobs } = await this._supabaseApiCall(() =>
      this._supabase.functions.invoke<{ link: Link; newJobs: Job[] }>(
        "create-link",
        {
          body: {
            title,
            url,
          },
        }
      )
    );

    return { link, newJobs };
  }

  /**
   * Get all registered links for the current user.
   */
  listLinks() {
    return this._supabaseApiCall(async () =>
      this._supabase.from("links").select("*").order("id", { ascending: false })
    );
  }

  /**
   * Delete a link.
   */
  deleteLink(linkId: string) {
    return this._supabaseApiCall(async () =>
      this._supabase.from("links").delete().eq("id", linkId)
    );
  }

  /**
   * Scan a list of htmls for new jobs.
   */
  scanHtmls(
    htmls: {
      linkId: number;
      content: string;
      maxRetries: number;
      retryCount: number;
    }[]
  ) {
    return this._supabaseApiCall(() =>
      this._supabase.functions.invoke<{ newJobs: Job[]; parseFailed: boolean }>(
        "scan-urls",
        {
          body: {
            htmls,
          },
        }
      )
    );
  }

  /**
   * Scan HTML for a job description.
   */
  scanJobDescription({
    jobId,
    html,
    maxRetries,
    retryCount,
  }: {
    jobId: number;
    html: string;
    maxRetries: number;
    retryCount: number;
  }) {
    return this._supabaseApiCall(() =>
      this._supabase.functions.invoke<{ job: Job; parseFailed: boolean }>(
        "scan-job-description",
        {
          body: {
            jobId,
            html,
            maxRetries,
            retryCount,
          },
        }
      )
    );
  }

  /**
   * List all jobs for the current user.
   */
  async listJobs({
    status,
    limit = 50,
    after,
  }: {
    status: JobStatus;
    limit?: number;
    after?: string;
  }) {
    const jobs = await this._supabaseApiCall<Job[], PostgrestError>(
      async () => {
        // @ts-ignore
        const res = await this._supabase.rpc("list_jobs", {
          jobs_status: status,
          jobs_after: after ?? null,
          jobs_page_size: limit,
        });

        return res;
      }
    );

    // also return counters for grouped statuses
    const statusses: JobStatus[] = ["new", "archived", "applied"];
    const counters = await Promise.all(
      statusses.map(async (status) => {
        const { count, error } = await this._supabase
          .from("jobs")
          .select("*", { count: "exact", head: true })
          .eq("status", status);
        if (error) throw error;

        return { status, count };
      })
    );

    let nextPageToken: string | undefined;
    if (jobs.length === limit) {
      // the next page token will include the last id as well as it's last updated_at
      const lastJob = jobs[jobs.length - 1];
      nextPageToken = `${lastJob.id}!${lastJob.updated_at}`;
    }

    return {
      jobs,
      new: counters[0].count,
      archived: counters[1].count,
      applied: counters[2].count,
      nextPageToken,
    };
  }

  /**
   * Update the status of a job.
   */
  updateJobStatus({ jobId, status }: { jobId: string; status: JobStatus }) {
    return this._supabaseApiCall(
      async () =>
        await this._supabase
          .from("jobs")
          .update({
            status,
            updated_at: luxon.DateTime.now().toUTC().toJSDate(),
          })
          .eq("id", jobId)
    );
  }

  /**
   * Update the labels of a job.
   * @returns the updated job
   */
  async updateJobLabels({
    jobId,
    labels,
  }: {
    jobId: string;
    labels: JobLabel[];
  }) {
    const [updatedJob] = await this._supabaseApiCall(
      async () =>
        await this._supabase
          .from("jobs")
          .update({
            labels,
          })
          .eq("id", jobId)
          .select("*")
    );

    return updatedJob;
  }

  /**
   * List all sites.
   */
  listSites() {
    return this._supabaseApiCall(
      async () => await this._supabase.from("sites").select("*")
    );
  }

  /**
   * Get a job by id.
   */
  async getJob(jobId: number) {
    const [job] = await this._supabaseApiCall(async () =>
      this._supabase.from("jobs").select("*").eq("id", jobId)
    );
    return job;
  }

  /**
   * Change the status of all jobs with a certain status to another status.
   */
  async changeAllJobStatus({ from, to }: { from: JobStatus; to: JobStatus }) {
    return this._supabaseApiCall(async () =>
      this._supabase
        .from("jobs")
        .update({
          status: to,
          updated_at: luxon.DateTime.now().toUTC().toJSDate(),
        })
        .eq("status", from)
    );
  }

  /**
   * Wrapper around a Supabase method that handles errors.
   */
  private async _supabaseApiCall<
    T,
    E extends Error | PostgrestError | FunctionsHttpError
  >(method: () => Promise<{ data?: T; error: E }>) {
    const { data, error } = await backOff(
      async () => {
        const result = await method();
        if (result.error) throw result.error;

        return result;
      },
      {
        numOfAttempts: 5,
        jitter: "full",
        startingDelay: 300,
      }
    );

    // edge functions don't throw errors, instead they return an errorMessage field in the data object
    // work around for this issue https://github.com/supabase/functions-js/issues/45
    if (
      !!data &&
      typeof data === "object" &&
      "errorMessage" in data &&
      // @ts-ignore
      typeof data.errorMessage === "string"
    ) {
      // @ts-ignore
      throw new Error(data.errorMessage);
    }

    if (error) throw error;

    return data;
  }

  /**
   * Create a user review.
   */
  async createReview({
    title,
    description,
    rating,
  }: {
    title: string;
    description?: string;
    rating: number;
  }) {
    const [createdReview] = await this._supabaseApiCall(
      async () =>
        await this._supabase
          .from("reviews")
          .insert({
            title: title.trim(),
            description: description?.trim(),
            rating,
          })
          .select("*")
    );

    return createdReview;
  }

  /**
   * Get user's review.
   */
  async getUserReview() {
    const [review] = await this._supabaseApiCall(
      async () => await this._supabase.from("reviews").select("*")
    );

    return review;
  }

  /**
   * Update a user review.
   */
  async updateReview({
    id,
    title,
    description,
    rating,
  }: {
    id: number;
    title: string;
    description?: string;
    rating: number;
  }) {
    const [updatedReview] = await this._supabaseApiCall(
      async () =>
        await this._supabase
          .from("reviews")
          .update({
            title: title.trim(),
            description: description?.trim(),
            rating,
          })
          .eq("id", id)
          .select("*")
    );

    return updatedReview;
  }

  /**
<<<<<<< HEAD
   * Get the profile of the current user.
   */
  async getProfile() {
    const [profile] = await this._supabaseApiCall(
      async () => await this._supabase.from("profiles").select("*")
    );

    return profile;
=======
   * Create a new note for the current user.
   */
  async createNote({
    job_id,
    text,
    files,
  }: {
    job_id: number;
    text: string;
    files?: string[];
  }) {
    const [createdNote] = await this._supabaseApiCall(
      async () =>
        await this._supabase
          .from("notes")
          .insert({ job_id, text, files })
          .select("*")
    );

    return createdNote;
  }

  /**
   * Fetch all notes for the current user for a job.
   */
  async listNotes(job_id: number) {
    return this._supabaseApiCall(async () =>
      this._supabase
        .from("notes")
        .select("*")
        .eq("job_id", job_id)
        .order("created_at", { ascending: false })
    );
  }

  /**
   * Update an existing note by ID.
   */
  async updateNote({ noteId, text }: { noteId: number; text: string }) {
    return this._supabaseApiCall(async () =>
      this._supabase
        .from("notes")
        .update({ text })
        .eq("id", noteId)
        .select("*")
        .single()
    );
  }

  /**
   * Add a file to a note.
   */
  async addFileToNote({ noteId, file }: { noteId: number; file: string }) {
    const result = await this._supabase
      .from("notes")
      .select("files")
      .eq("id", noteId)
      .single();

    if (result.error) {
      throw result.error;
    }

    const updatedFiles = result.data.files
      ? [...result.data.files, file]
      : [file];

    return this._supabaseApiCall(async () =>
      this._supabase
        .from("notes")
        .update({ files: updatedFiles })
        .eq("id", noteId)
        .single()
    );
  }

  /**
   * Delete a specific note by ID.
   */
  async deleteNote(noteId: number) {
    return this._supabaseApiCall(async () =>
      this._supabase.from("notes").delete().eq("id", noteId)
    );
>>>>>>> 05e87233
  }
}<|MERGE_RESOLUTION|>--- conflicted
+++ resolved
@@ -404,7 +404,6 @@
   }
 
   /**
-<<<<<<< HEAD
    * Get the profile of the current user.
    */
   async getProfile() {
@@ -413,7 +412,9 @@
     );
 
     return profile;
-=======
+  }
+
+  /**
    * Create a new note for the current user.
    */
   async createNote({
@@ -497,6 +498,5 @@
     return this._supabaseApiCall(async () =>
       this._supabase.from("notes").delete().eq("id", noteId)
     );
->>>>>>> 05e87233
   }
 }