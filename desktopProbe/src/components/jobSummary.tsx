import {
  BackpackIcon,
  CookieIcon,
  ListBulletIcon,
  ExternalLinkIcon,
} from "@radix-ui/react-icons";
import { Avatar, AvatarFallback, AvatarImage } from "./ui/avatar";
import { Button } from "./ui/button";

import {
  JOB_LABELS,
  Job,
  JobLabel,
} from "../../../supabase/functions/_shared/types";
import {
  Select,
  SelectContent,
  SelectItem,
  SelectTrigger,
  SelectValue,
} from "./ui/select";

import { LABEL_COLOR_CLASSES } from "@/lib/labels";

function isJobLabel(value: any): value is JobLabel {
  return Object.values(JOB_LABELS).includes(value);
}

/**
 * Component to display the details of a job.
 */
export function JobSummary({
  job,
  onApply,
  onArchive,
<<<<<<< HEAD
  onUpdateLabels,
=======
  onView,
>>>>>>> af1d6c2a
}: {
  job: Job;
  onApply: (job: Job) => void;
  onArchive: (job: Job) => void;
<<<<<<< HEAD
  onUpdateLabels: (jobId: number, labels: JobLabel[]) => void;
=======
  onView: (job: Job) => void;
>>>>>>> af1d6c2a
}) {
  return (
    <div className="border border-muted rounded-lg p-4 lg:p-6">
      <div className="flex justify-between items-start gap-4 lg:gap-6">
        <div>
          <h1 className="text-xl font-medium mt-3 lg:mt-4">{job.title}</h1>

          <p className="text-sm text-muted-foreground">
            {job.companyName}
            {job.location && (
              <span>
                {" · "}
                {job.location}
              </span>
            )}
          </p>
        </div>
        {job.companyLogo && (
          <Avatar className="w-16 h-16">
            <AvatarImage src={job.companyLogo} />
          </Avatar>
        )}
      </div>

      <div className="space-y-1.5 mt-3 lg:mt-4">
        {job.jobType && (
          <div className="flex gap-3 items-center text-muted-foreground capitalize">
            <BackpackIcon className="w-5 h-auto" />
            {job.jobType}
          </div>
        )}
        {job.salary && (
          <div className="flex gap-3 items-center text-muted-foreground">
            <CookieIcon className="w-5 h-auto" />
            {job.salary}
          </div>
        )}
        {job.tags && (
          <div className="flex gap-3 items-center text-muted-foreground">
            <ListBulletIcon className="w-5 h-auto" />
            <p>
              {"Skills: "}
              {job.tags?.slice(0, 5).join(", ")}
            </p>
          </div>
        )}
      </div>

      <div className="flex flex-wrap gap-3 mt-6 lg:mt-10">
        {job.status !== "applied" && (
          <Button
            // size="lg"
            className="w-24 text-sm"
            onClick={() => {
              onApply(job);
            }}
          >
            Apply
          </Button>
        )}
        {job.status !== "archived" && (
          <Button
            // size="lg"
            variant="outline"
            className="w-24 text-sm"
            onClick={() => {
              onArchive(job);
            }}
          >
            Archive
          </Button>
        )}
<<<<<<< HEAD

        <div className="lg:ml-auto">
          <JobLabelSelector job={job} onUpdateLabels={onUpdateLabels} />
        </div>
=======
        <Button variant="secondary" onClick={() => onView(job)}>
          <ExternalLinkIcon className="h-8"></ExternalLinkIcon>
        </Button>
>>>>>>> af1d6c2a
      </div>
    </div>
  );
}

/**
 * Component used to render a label selector.
 * For now we only allow setting one label per job.
 */
function JobLabelSelector({
  job,
  onUpdateLabels,
}: {
  job: Job;
  onUpdateLabels: (jobId: number, labels: JobLabel[]) => void;
}) {
  const label = job.labels[0] ?? "";
  console.log("label", label ?? "none");

  const LabelOptionWithColor = ({
    jobLabel,
    colorClass,
  }: {
    jobLabel: string;
    colorClass: string;
  }) => (
    <SelectItem value={jobLabel}>
      <div className="flex items-center">
        <div className={`w-3 h-3 rounded-full ${colorClass}`}></div>
        <div className="flex-1 ml-2">{jobLabel}</div>
      </div>
    </SelectItem>
  );

  return (
    <Select
      value={label}
      onValueChange={(labelValue) => {
        const newLabels = isJobLabel(labelValue) ? [labelValue] : [];
        onUpdateLabels(job.id, newLabels);
      }}
    >
      <SelectTrigger className="w-[148px] h-10">
        <SelectValue placeholder="Add Label" />
      </SelectTrigger>
      <SelectContent>
        {/* no label */}
        <LabelOptionWithColor jobLabel="None" colorClass="bg-background" />

        {/* labels with colors */}
        {Object.values(JOB_LABELS).map((jobLabel) => (
          <LabelOptionWithColor
            key={jobLabel}
            jobLabel={jobLabel}
            colorClass={LABEL_COLOR_CLASSES[jobLabel]}
          />
        ))}
      </SelectContent>
    </Select>
  );
}<|MERGE_RESOLUTION|>--- conflicted
+++ resolved
@@ -33,20 +33,14 @@
   job,
   onApply,
   onArchive,
-<<<<<<< HEAD
   onUpdateLabels,
-=======
   onView,
->>>>>>> af1d6c2a
 }: {
   job: Job;
   onApply: (job: Job) => void;
   onArchive: (job: Job) => void;
-<<<<<<< HEAD
   onUpdateLabels: (jobId: number, labels: JobLabel[]) => void;
-=======
   onView: (job: Job) => void;
->>>>>>> af1d6c2a
 }) {
   return (
     <div className="border border-muted rounded-lg p-4 lg:p-6">
@@ -119,16 +113,13 @@
             Archive
           </Button>
         )}
-<<<<<<< HEAD
 
+        <Button variant="secondary" onClick={() => onView(job)}>
+          <ExternalLinkIcon className="h-8"></ExternalLinkIcon>
+        </Button>
         <div className="lg:ml-auto">
           <JobLabelSelector job={job} onUpdateLabels={onUpdateLabels} />
         </div>
-=======
-        <Button variant="secondary" onClick={() => onView(job)}>
-          <ExternalLinkIcon className="h-8"></ExternalLinkIcon>
-        </Button>
->>>>>>> af1d6c2a
       </div>
     </div>
   );
