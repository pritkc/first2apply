--- conflicted
+++ resolved
@@ -6,11 +6,8 @@
   JobSite,
   JobStatus,
   Link,
-<<<<<<< HEAD
   Profile,
-=======
   Note,
->>>>>>> 19b17c09
   Review,
   StripeConfig,
 } from "../../../supabase/functions/_shared/types";
@@ -332,7 +329,6 @@
 }
 
 /**
-<<<<<<< HEAD
  * Get the profile of the current user.
  */
 export async function getProfile(): Promise<Profile> {
@@ -352,7 +348,9 @@
     {}
   );
   return config;
-=======
+}
+
+/**
  * Create a new note.
  */
 export async function createNote({
@@ -416,5 +414,4 @@
  */
 export async function deleteNote(noteId: number): Promise<void> {
   await _mainProcessApiCall("delete-note", { noteId });
->>>>>>> 19b17c09
 }