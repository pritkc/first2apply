--- conflicted
+++ resolved
@@ -248,7 +248,6 @@
 }
 
 /**
-<<<<<<< HEAD
  * Export job list to csv file.
  */
 export async function exportJobsToCsv(jobs: Job[]): Promise<string> {
@@ -257,7 +256,9 @@
     { jobs }
   );
   return fileName;
-=======
+}
+
+/**
  * Change the status of all jobs from one status to another.
  */
 export async function changeAllJobsStatus({
@@ -268,5 +269,4 @@
   to: JobStatus;
 }): Promise<void> {
   await _mainProcessApiCall("change-all-job-status", { from, to });
->>>>>>> fc5d07b2
 }