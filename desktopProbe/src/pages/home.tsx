import {
  ArchiveIcon,
  DotsVerticalIcon,
  TrashIcon,
  UpdateIcon,
} from "@radix-ui/react-icons";
import { useEffect, useState } from "react";
import { Link, useLocation, useNavigate } from "react-router-dom";

import { useError } from "@/hooks/error";
import { useLinks } from "@/hooks/links";

import {
  listJobs,
  openExternalUrl,
  scanJob,
  updateJobLabels,
  updateJobStatus,
  getJobById,
  changeAllJobsStatus,
} from "@/lib/electronMainSdk";

import {
  DropdownMenu,
  DropdownMenuContent,
  DropdownMenuItem,
  DropdownMenuSeparator,
  DropdownMenuTrigger,
} from "@/components/ui/dropdown-menu";
import { Skeleton } from "@/components/ui/skeleton";
import { Tabs, TabsContent, TabsList, TabsTrigger } from "@/components/ui/tabs";
import { DefaultLayout } from "./defaultLayout";
import { JobsSkeleton } from "@/components/skeletons/jobsSkeleton";
import { JobsList } from "@/components/jobsList";
import { JobSummary } from "@/components/jobSummary";
import { JobDetails } from "@/components/jobDetails";
import { Button } from "@/components/ui/button";
import {
  AlertDialog,
  AlertDialogAction,
  AlertDialogCancel,
  AlertDialogContent,
  AlertDialogDescription,
  AlertDialogFooter,
  AlertDialogHeader,
  AlertDialogTitle,
  AlertDialogTrigger,
} from "@/components/ui/alert-dialog";

import { ToastAction } from "@/components/ui/toast";
<<<<<<< HEAD
import { CsvExporter } from "../components/CsvExporter";
=======
import { toast } from "@/components/ui/use-toast";
import {
  Job,
  JobLabel,
  JobStatus,
} from "../../../supabase/functions/_shared/types";
import { set } from "react-hook-form";
>>>>>>> fc5d07b2

const JOB_BATCH_SIZE = 30;
const ALL_JOB_STATUSES: JobStatus[] = ["new", "applied", "archived"];

type JobListing = {
  isLoading: boolean;
  hasMore: boolean;
  jobs: Array<
    Job & {
      isLoadingJD?: boolean;
    }
  >;
  new: number;
  applied: number;
  archived: number;
  nextPageToken?: string;
};

/**
 * Component that renders the home page.
 */
export function Home() {
  const { handleError } = useError();

  const navigate = useNavigate();
  const location = useLocation();

  const { links, isLoading: isLoadingLinks } = useLinks();

  // Parse the query parameters to determine the active tab
  const status = (new URLSearchParams(location.search).get("status") ||
    "new") as JobStatus;

  const [listing, setListing] = useState<JobListing>({
    isLoading: true,
    hasMore: true,
    jobs: [],
    new: 0,
    applied: 0,
    archived: 0,
  });
  const [selectedJobId, setSelectedJobId] = useState<number | null>(null);
  const selectedJob = listing.jobs.find((job) => job.id === selectedJobId);

  // reload jobs when location changes
  useEffect(() => {
    const asyncLoad = async () => {
      try {
        setListing((listing) => ({ ...listing, isLoading: true }));
        const result = await listJobs({ status, limit: JOB_BATCH_SIZE });

        setListing({
          ...result,
          isLoading: false,
          hasMore: result.jobs.length === JOB_BATCH_SIZE,
        });

        const firstJob = result.jobs[0];
        if (firstJob) {
          scanJobAndSelect(firstJob);
        } else {
          setSelectedJobId(null);
        }
      } catch (error) {
        handleError({ error, title: "Failed to load jobs" });
      }
    };
    asyncLoad();
  }, [status, location.search]); // using location.search to trigger the effect when the query parameter changes

  // effect used to load a new batch of jobs after updating the status of a job
  // and there are still jobs to load
  useEffect(() => {
    const asyncLoad = async () => {
      try {
        if (
          !listing.isLoading &&
          listing.jobs.length < JOB_BATCH_SIZE / 2 &&
          listing.hasMore &&
          listing.nextPageToken
        ) {
          setListing((l) => ({ ...l, isLoading: true }));
          const result = await listJobs({
            status,
            limit: JOB_BATCH_SIZE,
            after: listing.nextPageToken,
          });
          setListing((l) => ({
            ...result,
            jobs: l.jobs.concat(result.jobs),
            isLoading: false,
            hasMore: !!result.nextPageToken,
          }));
        }
      } catch (error) {
        handleError({ error });
      }
    };

    asyncLoad();
  }, [listing]);

  // Handle tab change
  const onTabChange = (tabValue: string) => {
    navigate(`?status=${tabValue}&r=${Math.random()}`);
  };

  // archive all jobs from the current tab
  const onArchiveAll = async (tab: JobStatus) => {
    try {
      await changeAllJobsStatus({ from: status, to: "archived" });

      // refresh the tab
      onTabChange(tab);

      toast({
        title: "All jobs archived",
        description: `All your ${status} jobs have been archived, you can find them in the archived tab.`,
        variant: "success",
      });
    } catch (error) {
      handleError({ error, title: "Failed to archive all jobs" });
    }
  };

  // delete all jobs from the current tab
  const onDeleteAll = async (tab: JobStatus) => {
    try {
      await changeAllJobsStatus({ from: tab, to: "deleted" });

      // refresh the tab
      onTabChange(tab);

      toast({
        title: "All jobs deleted",
        description: `All your ${status} jobs have been deleted.`,
        variant: "success",
      });
    } catch (error) {
      handleError({ error, title: "Failed to delete all jobs" });
    }
  };

  // update the status of a job and remove it from the list if necessary
  const updateListedJobStatus = async (jobId: number, newStatus: JobStatus) => {
    await updateJobStatus({ jobId, status: newStatus });

    setListing((listing) => {
      const oldJob = listing.jobs.find((job) => job.id === jobId);
      const jobs = listing.jobs.filter((job) => job.id !== jobId);

      const tabToDecrement = oldJob?.status as JobStatus;
      const tabToIncrement = newStatus;

      const newCount =
        tabToIncrement === "new"
          ? listing.new + 1
          : tabToDecrement === "new"
          ? listing.new - 1
          : listing.new;
      const appliedCount =
        tabToIncrement === "applied"
          ? listing.applied + 1
          : tabToDecrement === "applied"
          ? listing.applied - 1
          : listing.applied;
      const archivedCount =
        tabToIncrement === "archived"
          ? listing.archived + 1
          : tabToDecrement === "archived"
          ? listing.archived - 1
          : listing.archived;

      return {
        ...listing,
        jobs,
        new: newCount,
        applied: appliedCount,
        archived: archivedCount,
      };
    });
  };

  const onUpdateJobStatus = async (jobId: number, newStatus: JobStatus) => {
    try {
      await updateListedJobStatus(jobId, newStatus);

      // select the next job in the list
      const currentJobIndex = listing.jobs.findIndex((job) => job.id === jobId);
      const nextJob =
        listing.jobs[currentJobIndex + 1] ?? listing.jobs[currentJobIndex - 1];
      if (nextJob) {
        scanJobAndSelect(nextJob);
      } else {
        setSelectedJobId(null);
      }
    } catch (error) {
      handleError({ error, title: "Failed to update job status" });
    }
  };

  const onUpdateJobLabels = async (jobId: number, labels: JobLabel[]) => {
    try {
      const updatedJob = await updateJobLabels({ jobId, labels });
      setListing((listing) => ({
        ...listing,
        jobs: listing.jobs.map((job) => (job.id === jobId ? updatedJob : job)),
      }));
    } catch (error) {
      handleError({ error, title: "Failed to update job label" });
    }
  };

  const onLoadMore = async () => {
    try {
      const result = await listJobs({
        status,
        limit: JOB_BATCH_SIZE,
        after: listing.nextPageToken,
      });

      setListing((listing) => ({
        ...result,
        jobs: [...listing.jobs, ...result.jobs],
        isLoading: false,
        hasMore: result.jobs.length === JOB_BATCH_SIZE,
      }));
    } catch (error) {
      handleError({ error, title: "Failed to load more jobs" });
    }
  };

  /**
   * Select a job and open the job details panel.
   * If the jd is empty, scan the job to get the job description.
   */
  const scanJobAndSelect = async (job: Job) => {
    setSelectedJobId(job.id);

    if (!job.description) {
      try {
        // Set the job as loading
        setListing((listing) => {
          const jobs = listing.jobs.map((j) =>
            j.id === job.id ? { ...job, isLoadingJD: true } : j
          );
          return { ...listing, jobs };
        });

        // fetch job again, just in case the JD was scrapped in the background
        let updatedJob = await getJobById(job.id);

        // if the JD is still empty, scan the job to get the job description
        if (!updatedJob.description) {
          updatedJob = await scanJob(updatedJob);
        }

        // Update the job in the list
        setListing((listing) => {
          const jobs = listing.jobs.map((j) =>
            j.id === updatedJob.id ? updatedJob : j
          );
          return { ...listing, jobs };
        });
      } catch (error) {
        handleError({ error, title: "Failed to scan job" });
      }
    }
  };

  /**
   * Open a job in the default browser.
   */
  const onViewJob = (job: Job) => {
    openExternalUrl(job.externalUrl);
  };

  if (isLoadingLinks) {
    return <Loading />;
  }

  if (links.length === 0) {
    return <NoLinks />;
  }

  return (
    <DefaultLayout className="px-6 pt-6 md:px-10">
      <CsvExporter jobs={listing.jobs} />
      <Tabs value={status} onValueChange={(value) => onTabChange(value)}>
        <TabsList className="w-full h-fit p-2">
          <TabsTrigger
            value="new"
            className={`px-6 py-3.5 flex-1 flex items-center ${
              status === "new" ? "justify-between" : "justify-center"
            }`}
          >
            {status === "new" && <span className="w-6" />}
            New Jobs {`(${listing.new})`}
            {status === "new" && (
              <TabActions
                tab="new"
                onTabChange={onTabChange}
                onArchiveAll={onArchiveAll}
                onDeleteAll={onDeleteAll}
              />
            )}
          </TabsTrigger>
          <TabsTrigger
            value="applied"
            className={`px-6 py-3.5 flex-1 flex items-center ${
              status === "applied" ? "justify-between" : "justify-center"
            }`}
          >
            {status === "applied" && <span className="w-6" />}
            Applied {`(${listing.applied})`}
            {status === "applied" && (
              <TabActions
                tab="applied"
                onTabChange={onTabChange}
                onArchiveAll={onArchiveAll}
                onDeleteAll={onDeleteAll}
              />
            )}
          </TabsTrigger>
          <TabsTrigger
            value="archived"
            className={`px-6 py-3.5 flex-1 flex items-center ${
              status === "archived" ? "justify-between" : "justify-center"
            }`}
          >
            {status === "archived" && <span className="w-6" />}
            Archived {`(${listing.archived})`}
            {status === "archived" && (
              <TabActions
                tab="archived"
                onTabChange={onTabChange}
                onArchiveAll={onArchiveAll}
                onDeleteAll={onDeleteAll}
              />
            )}
          </TabsTrigger>
        </TabsList>

        {listing.jobs.length > 0 ? (
          ALL_JOB_STATUSES.map((statusItem) => {
            return (
              <TabsContent key={statusItem} value={statusItem}>
                {listing.isLoading || statusItem !== status ? (
                  <JobsSkeleton />
                ) : (
                  <section className="flex">
                    {/* jobs list */}
                    <div
                      id="jobsList"
                      className="w-1/2 lg:w-2/5 h-[calc(100vh-100px)] overflow-scroll no-scrollbar"
                    >
                      <JobsList
                        jobs={listing.jobs}
                        selectedJobId={selectedJobId}
                        hasMore={listing.hasMore}
                        parentContainerId="jobsList"
                        onLoadMore={onLoadMore}
                        onSelect={(job) => scanJobAndSelect(job)}
                      />
                    </div>

                    {/* JD side panel */}
                    <div className="w-1/2 lg:w-3/5 h-[calc(100vh-100px)] overflow-scroll border-l-[1px] border-muted pl-2 lg:pl-4 space-y-4 lg:space-y-5">
                      {selectedJob && (
                        <>
                          <JobSummary
                            job={selectedJob}
                            onApply={(j) => {
                              onUpdateJobStatus(j.id, "applied");
                            }}
                            onArchive={(j) => {
                              onUpdateJobStatus(j.id, "archived");
                            }}
                            onDelete={(j) => {
                              onUpdateJobStatus(j.id, "deleted");
                            }}
                            onUpdateLabels={onUpdateJobLabels}
                            onView={onViewJob}
                          />
                          <JobDetails
                            job={selectedJob}
                            isScrapingDescription={!!selectedJob.isLoadingJD}
                          ></JobDetails>
                        </>
                      )}
                    </div>
                  </section>
                )}
              </TabsContent>
            );
          })
        ) : (
          <p className="text-center mt-20 max-w-md m-auto">
            No new job listings right now, but don't worry! We're on the lookout
            and will update you as soon as we find anything.
          </p>
        )}
      </Tabs>
    </DefaultLayout>
  );
}

/**
 * Component used when links are still loading.
 */
function Loading() {
  return (
    <DefaultLayout className="p-6 pb-0 md:px-10">
      <div className="h-[68px] bg-[#809966]/5 w-full rounded-lg flex flex-row gap-1 p-2 animate-pulse mb-2">
        <Skeleton className="flex-1" />
        <Skeleton className="flex-1" />
        <Skeleton className="flex-1" />
      </div>

      <JobsSkeleton />
    </DefaultLayout>
  );
}

/**
 * Component used when the user has no links.
 */
function NoLinks() {
  return (
    <DefaultLayout
      className={`flex flex-col justify-evenly h-screen pb-14 max-w-[800px] w-full md:px-10 lg:px-20`}
    >
      <div className="flex flex-col items-center gap-10">
        <h1 className="text-3xl sm:text-4xl md:text-5xl lg:text-6xl font-semibold">
          Be the: <span className="text-primary">first 2 apply</span>
        </h1>
        <p className="text-muted-foreground text-center">
          Save your tailored job searches from top job platforms, and let us do
          the heavy lifting. We'll monitor your specified job feeds and swiftly
          notify you of new postings, providing you the edge to be the first in
          line.
        </p>
        <Link to="/links">
          <Button>Add new search</Button>
        </Link>
      </div>
    </DefaultLayout>
  );
}

/**
 * Tab actions component.
 */
function TabActions({
  tab,
  onTabChange,
  onArchiveAll,
  onDeleteAll,
}: {
  tab: JobStatus;
  onTabChange: (tab: JobStatus) => void;
  onArchiveAll: (tab: JobStatus) => Promise<void>;
  onDeleteAll: (tab: JobStatus) => Promise<void>;
}) {
  const [isArchiveAllDialogOpen, setIsArchiveAllDialogOpen] = useState(false);
  const [isDeleteAllDialogOpen, setIsDeleteAllDialogOpen] = useState(false);

  return (
    <>
      <DropdownMenu>
        <DropdownMenuTrigger
          className="w-6 h-6 focus-visible:outline-none focus-visible:ring-0"
          onClick={(evt) => {
            evt.preventDefault();
            evt.stopPropagation();
          }}
        >
          <DotsVerticalIcon className="h-5 hover:h-6 transition-all duration-200 ease-in-out m-auto w-auto text-muted-foreground" />
        </DropdownMenuTrigger>
        <DropdownMenuContent side="bottom" className="space-y-1">
          <DropdownMenuItem
            className="cursor-pointer focus:bg-[#809966]/20"
            onClick={() => onTabChange(tab)}
          >
            <UpdateIcon className="h-4 w-4 mr-2 inline-block mb-0.5" />
            Refresh
          </DropdownMenuItem>
          <DropdownMenuSeparator />
          {tab !== "archived" && (
            <DropdownMenuItem
              className="cursor-pointer focus:bg-secondary/30"
              onClick={() => setIsArchiveAllDialogOpen(true)}
            >
              <ArchiveIcon className="h-4 w-4 mr-2 inline-block mb-0.5" />
              Archive all
            </DropdownMenuItem>
          )}
          <DropdownMenuItem
            className="cursor-pointer bg-destructive/5 focus:bg-destructive/20"
            onClick={() => setIsDeleteAllDialogOpen(true)}
          >
            <TrashIcon className="h-5 w-5 -ml-0.5 mr-2 inline-block mb-0.5 text-destructive" />
            Delete all
          </DropdownMenuItem>
        </DropdownMenuContent>
      </DropdownMenu>

      {/* archive all jobs confirm dialog */}
      <AlertDialog open={isArchiveAllDialogOpen}>
        <AlertDialogContent>
          <AlertDialogHeader>
            <AlertDialogTitle>
              Are you sure you want to archive all {tab} jobs?
            </AlertDialogTitle>
            <AlertDialogDescription>
              This action cannot be undone and all jobs will be moved to the
              archived tab.
            </AlertDialogDescription>
          </AlertDialogHeader>
          <AlertDialogFooter>
            <AlertDialogCancel onClick={() => setIsArchiveAllDialogOpen(false)}>
              Cancel
            </AlertDialogCancel>
            <AlertDialogAction
              onClick={() => {
                setIsArchiveAllDialogOpen(false);
                onArchiveAll(tab);
              }}
            >
              <ArchiveIcon className="h-4 w-4 mr-2 inline-block" />
              Archive All
            </AlertDialogAction>
          </AlertDialogFooter>
        </AlertDialogContent>
      </AlertDialog>

      {/* delete all jobs confirm dialog */}
      <AlertDialog open={isDeleteAllDialogOpen}>
        <AlertDialogContent>
          <AlertDialogHeader>
            <AlertDialogTitle>
              Are you sure you want to delete all {tab} jobs?
            </AlertDialogTitle>
            <AlertDialogDescription>
              This action cannot be undone, you won't ever see these jobs again.
            </AlertDialogDescription>
          </AlertDialogHeader>
          <AlertDialogFooter>
            <AlertDialogCancel onClick={() => setIsDeleteAllDialogOpen(false)}>
              Cancel
            </AlertDialogCancel>
            <AlertDialogAction
              className="bg-destructive hover:bg-destructive/90"
              onClick={() => {
                setIsDeleteAllDialogOpen(false);
                onDeleteAll(tab);
              }}
            >
              <TrashIcon className="h-5 w-5 mr-2 inline-block" />
              Delete All
            </AlertDialogAction>
          </AlertDialogFooter>
        </AlertDialogContent>
      </AlertDialog>
    </>
  );
}<|MERGE_RESOLUTION|>--- conflicted
+++ resolved
@@ -44,13 +44,9 @@
   AlertDialogFooter,
   AlertDialogHeader,
   AlertDialogTitle,
-  AlertDialogTrigger,
 } from "@/components/ui/alert-dialog";
 
-import { ToastAction } from "@/components/ui/toast";
-<<<<<<< HEAD
 import { CsvExporter } from "../components/CsvExporter";
-=======
 import { toast } from "@/components/ui/use-toast";
 import {
   Job,
@@ -58,7 +54,6 @@
   JobStatus,
 } from "../../../supabase/functions/_shared/types";
 import { set } from "react-hook-form";
->>>>>>> fc5d07b2
 
 const JOB_BATCH_SIZE = 30;
 const ALL_JOB_STATUSES: JobStatus[] = ["new", "applied", "archived"];
